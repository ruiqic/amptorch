--- conflicted
+++ resolved
@@ -345,27 +345,17 @@
     fingerprint_dataset = []
     energy_dataset = []
     num_of_atoms = []
-<<<<<<< HEAD
-    previous_entries = 0
-    total_entries = 0
-=======
     if forcetraining:
         total_entries = 0
         previous_entries = 0
->>>>>>> 951dc073
     for image in training_data:
         num_atom = float(len(image[0]))
         num_of_atoms.append(num_atom)
         if forcetraining:
-<<<<<<< HEAD
-            image[3] = image[3].to_sparse()
-            total_entries += len(image[3]._values())
-=======
             # track the number of entries in the fprimes matrix
             image[3] = image[3].to_sparse() # presparify the fprimes
             total_entries += len(image[3]._values())
 
->>>>>>> 951dc073
     image_forces = None
     sparse_fprimes = None
     # Construct a sparse matrix with dimensions PQx3Q, if forcetraining is on.
@@ -373,15 +363,10 @@
         image_forces = []
         dim1_start = 0
         dim2_start = 0
-<<<<<<< HEAD
-        fprimes_inds = torch.zeros((2, total_entries), dtype=torch.int64)
-        fprimes_vals = torch.zeros((total_entries))
-=======
         # pre-define matrices filled with zeros
         fprimes_inds = torch.zeros((2, total_entries), dtype=torch.int64)
         fprimes_vals = torch.zeros((total_entries))
 
->>>>>>> 951dc073
     for idx, image in enumerate(training_data):
         image_fingerprint = image[0]
         fingerprint_dataset.append(image_fingerprint)
@@ -406,18 +391,9 @@
             # build the matrix of values
             s_fprime_vals = fprime._values().type(torch.FloatTensor)
             num_entries = len(s_fprime_vals)
-<<<<<<< HEAD
-            fprimes_inds[
-                :, previous_entries : previous_entries + num_entries
-            ] = s_fprime_inds
-            fprimes_vals[
-                previous_entries : previous_entries + num_entries
-            ] = s_fprime_vals
-=======
             # fill in the entries
             fprimes_inds[:, previous_entries:previous_entries + num_entries] = s_fprime_inds
             fprimes_vals[previous_entries:previous_entries + num_entries] = s_fprime_vals
->>>>>>> 951dc073
             previous_entries += num_entries
             dim1_start += dim1
             dim2_start += dim2
@@ -600,19 +576,10 @@
         total_entries = 0
         previous_entries = 0
         for image in training_data:
-<<<<<<< HEAD
-            num_of_atoms.append(image[1])
-            image[1] = image[1].to_sparse()
-            total_entries += len(image[1]._values())
-        # Construct a sparse matrix with dimensions PQx3Q
-        fprimes_inds = torch.zeros((2, total_entries), dtype=torch.int64)
-        fprimes_vals = torch.zeros((total_entries))
-=======
             image[1] = image[1].to_sparse() # presparify the fprimes
             total_entries += len(image[1]._values())
             num_of_atoms.append(image[2])
         # Construct a sparse matrix with dimensions PQx3Q
->>>>>>> 951dc073
         dim1_start = 0
         dim2_start = 0
         # pre-define matrices filled with zeros
@@ -628,17 +595,6 @@
             s_fprime_inds = fprime._indices() + torch.LongTensor(
                 [[dim1_start], [dim2_start]]
             )
-<<<<<<< HEAD
-            s_fprime_vals = fprime._values()
-            num_entries = len(s_fprime_vals)
-            fprimes_inds[
-                :, previous_entries: previous_entries + num_entries
-            ] = s_fprime_inds
-            fprimes_vals[
-                previous_entries: previous_entries + num_entries
-            ] = s_fprime_vals
-            previous_entries += num_entries
-=======
             s_fprime_vals = fprime._values().type(torch.FloatTensor)
             num_entries = len(s_fprime_vals)
             # fill in the entries
@@ -646,7 +602,6 @@
             fprimes_vals[previous_entries:previous_entries + num_entries] = s_fprime_vals
             previous_entries += num_entries
 
->>>>>>> 951dc073
             dim1_start += dim1
             dim2_start += dim2
             image_fingerprint = image[0]
