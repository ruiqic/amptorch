"""data_preprocess.py: Defines the PyTorch required Dataset class. Takes in raw
training data, computes/scales image fingerprints and potential energies.
Functions are included to factorize the data and organize it accordingly in
'collate_amp' as needed to be fed into the PyTorch required DataLoader class"""

import sys
import time
import copy
import os
import numpy as np
import torch
from torch.utils.data import Dataset, SubsetRandomSampler
import scipy.sparse as sparse
from collections import OrderedDict
import ase
from amptorch.gaussian import make_symmetry_functions, SNN_Gaussian
from amptorch.utils import (
    make_amp_descriptors_simple_nn,
    calculate_fingerprints_range,
    hash_images,
    get_hash,
)
from amp.utilities import hash_images as amp_hash
from amp.utilities import get_hash as get_amp_hash
from functools import lru_cache

__author__ = "Muhammed Shuaibi"
__email__ = "mshuaibi@andrew.cmu.edu"


class AtomsDataset(Dataset):
    """
    PyTorch inherited abstract class that specifies how the training data is to be preprocessed and
    passed along to the DataLoader.

    Parameters:
    -----------
    images: list, file, database
        Training data to be utilized for the regression model.

    descriptor: object
        Scheme to be utilized for computing fingerprints.

    Gs: object
        Symmetry function parameters to be used for hashing and fingerprinting.

    forcetraining: float
        Flag to specify whether force training is to be performed - dataset
        will then compute the necessary information - fingerprint derivatives,
        etc.

    cores: int
        Number of cores to parallelize symmetry function
        computation/reorganization.

    delta_data: list
        Energies and forces to be subtracted off from targets, allowing the
        model to learn the difference. default: None

    store_primes: Boolean
        True to save fingerprintprimes matrices for faster preprocessing.
        Default: False


    """

    def __init__(
        self,
        images,
        descriptor,
        Gs,
        forcetraining,
        label,
        cores,
        delta_data=None,
        store_primes=False,
    ):
        self.images = images
        self.base_descriptor = descriptor
        self.descriptor = descriptor
        self.Gs = Gs
        self.atom_images = self.images
        self.forcetraining = forcetraining
        self.store_primes = store_primes
        self.cores = cores
        self.delta = False
        if delta_data is not None:
            self.delta_data = delta_data
            self.delta_energies = np.array(delta_data[0])
            self.delta_forces = delta_data[1]
            self.num_atoms = np.array(delta_data[2])
            self.delta = True
        if self.store_primes:
            if not os.path.isdir("./stored-primes/"):
                os.mkdir("stored-primes")
        if isinstance(images, str):
            extension = os.path.splitext(images)[1]
            if extension != (".traj" or ".db"):
                self.atom_images = ase.io.read(images, ":")
        self.elements = self.unique()
        # TODO Print log - control verbose
        print("Calculating fingerprints...")
        G2_etas = Gs["G2_etas"]
        G2_rs_s = Gs["G2_rs_s"]
        G4_etas = Gs["G4_etas"]
        G4_zetas = Gs["G4_zetas"]
        G4_gammas = Gs["G4_gammas"]
        cutoff = Gs["cutoff"]
<<<<<<< HEAD
        if descriptor == SNN_Gaussian:
            # create simple_nn fingerprints
=======
        # create simple_nn fingerprints
        if descriptor == SNN_Gaussian:
>>>>>>> 05879d83
            self.hashed_images = hash_images(self.atom_images, Gs=Gs)
            make_amp_descriptors_simple_nn(
                self.atom_images, Gs, self.elements, cores=cores, label=label
            )
            self.isamp_hash = False
        else:
            self.hashed_images = amp_hash(self.atom_images)
            self.isamp_hash = True
        G = make_symmetry_functions(elements=self.elements, type="G2", etas=G2_etas)
        G += make_symmetry_functions(
            elements=self.elements,
            type="G4",
            etas=G4_etas,
            zetas=G4_zetas,
            gammas=G4_gammas,
        )
        for g in list(G):
            g["Rs"] = G2_rs_s
        self.descriptor = self.descriptor(Gs=G, cutoff=cutoff)
        self.descriptor.calculate_fingerprints(
            self.hashed_images, calculate_derivatives=forcetraining
        )
        print("Fingerprints Calculated!")
        self.fprange = calculate_fingerprints_range(self.descriptor, self.hashed_images)
        # perform preprocessing
        self.fingerprint_dataset, self.energy_dataset, self.num_of_atoms, self.sparse_fprimes, self.forces_dataset, self.index_hashes, self.scalings, self.rearange_forces = (
            self.preprocess_data()
        )

    def __len__(self):
        return len(self.atom_images)

    def preprocess_data(self):
        # TODO cleanup/optimize
        fingerprint_dataset = []
        fprimes_dataset = []
        energy_dataset = np.array([])
        num_of_atoms = np.array([])
        forces_dataset = []
        index_hashes = []
        self.fp_length = self.fp_length()
        rearange_forces = {}
        n = 0
        for index, atoms_object in enumerate(self.atom_images):
            if self.isamp_hash:
                hash_name = get_amp_hash(atoms_object)
            else:
                hash_name = get_hash(atoms_object, self.Gs)
            index_hashes.append(hash_name)
            image_fingerprint = self.descriptor.fingerprints[hash_name]
            n_atoms = float(len(image_fingerprint))
            num_of_atoms = np.append(num_of_atoms, n_atoms)
            fprange = self.fprange
            atom_order = []
            # fingerprint scaling to [-1,1]
            for i, (atom, afp) in enumerate(image_fingerprint):
                _afp = copy.copy(afp)
                fprange_atom = np.array(fprange[atom])
                for _ in range(np.shape(_afp)[0]):
                    if (fprange_atom[_][1] - fprange_atom[_][0]) > (10.0 ** (-8.0)):
                        _afp[_] = -1 + 2.0 * (
                            (_afp[_] - fprange_atom[_][0])
                            / (fprange_atom[_][1] - fprange_atom[_][0])
                        )
                image_fingerprint[i] = (atom, _afp)
                atom_order.append(atom)
            fingerprint_dataset.append(image_fingerprint)
            image_potential_energy = (
                self.hashed_images[hash_name].get_potential_energy(
                    apply_constraint=False
                )
                / n_atoms
            )
            energy_dataset = np.append(energy_dataset, image_potential_energy)
            if self.forcetraining:
                image_forces = (
                    self.hashed_images[hash_name].get_forces(apply_constraint=False)
                    / n_atoms
                )
                # subtract off delta force contributions
                if self.delta:
                    delta_forces = self.delta_forces[index] / n_atoms
                    image_forces -= delta_forces
                if self.store_primes and os.path.isfile("./stored-primes/" + hash_name):
                    pass
                else:
                    prime_mapping = []
                    for element in self.elements:
                        indices = [i for i, x in enumerate(atom_order) if x == element]
                        prime_mapping += indices
                    new_order = [atom_order[i] for i in prime_mapping]
                    used = set()
                    t = np.array([])
                    for i, x in enumerate(atom_order):
                        for k, l in enumerate(new_order):
                            if (x == l) and (k not in used):
                                used.add(k)
                                t = np.append(t, k)
                                break
                    rearange_forces[index] = t.astype(int)
                    image_primes = self.descriptor.fingerprintprimes[hash_name]
                    # scaling of fingerprint derivatives to be consistent with
                    # fingerprint scaling.
                    _image_primes = copy.copy(image_primes)
                    for _, key in enumerate(list(image_primes.keys())):
                        base_atom = key[3]
                        fprange_atom = np.array(fprange[base_atom])
                        fprange_dif = fprange_atom[:, 1] - fprange_atom[:, 0]
                        fprange_dif[fprange_dif < 10.0 ** (-8.0)] = 2
                        fprime = np.array(image_primes[key])
                        fprime = 2 * fprime / fprange_dif
                        _image_primes[key] = fprime

                    image_prime_values = list(_image_primes.values())
                    image_prime_keys = list(_image_primes.keys())
                    fp_length = len(image_fingerprint[0][1])
                    num_atoms = len(image_fingerprint)
                    fingerprintprimes = torch.zeros(
                        fp_length * num_atoms, 3 * num_atoms
                    )
                    for idx, fp_key in enumerate(image_prime_keys):
                        image_prime = torch.tensor(image_prime_values[idx])
                        base_atom = fp_key[2]
                        wrt_atom = fp_key[0]
                        coord = fp_key[4]
                        fingerprintprimes[
                            base_atom * fp_length : base_atom * fp_length + fp_length,
                            wrt_atom * 3 + coord,
                        ] = image_prime
                    # store primes in a sparse matrix format
                    if self.store_primes:
                        sp_matrix = sparse.coo_matrix(fingerprintprimes)
                        sparse.save_npz(
                            open("./stored-primes/" + hash_name, "wb"), sp_matrix
                        )
                    fprimes_dataset.append(fingerprintprimes)
                forces_dataset.append(torch.from_numpy(image_forces))
        if self.delta:
            self.delta_energies /= num_of_atoms
            target_ref_per_atom = energy_dataset[0]
            delta_ref_per_atom = self.delta_energies[0]
            relative_targets = energy_dataset - target_ref_per_atom
            relative_delta = self.delta_energies - delta_ref_per_atom
            energy_dataset = torch.FloatTensor(relative_targets - relative_delta)
            scalings = [target_ref_per_atom, delta_ref_per_atom]
        else:
            energy_dataset = torch.FloatTensor(energy_dataset)
            scalings = [0, 0]

        return (
            fingerprint_dataset,
            energy_dataset,
            num_of_atoms,
            fprimes_dataset,
            forces_dataset,
            index_hashes,
            scalings,
            rearange_forces,
        )

    def __getitem__(self, index):
        fingerprint = self.fingerprint_dataset[index]
        energy = self.energy_dataset[index]
        idx_hash = self.index_hashes[index]
        rearange = None
        fprime = None
        forces = None
        if self.forcetraining:
            if self.store_primes:
                fprime = sparse.load_npz(open("./stored-primes/" + idx_hash, "rb"))
                fprime = torch.tensor(fprime.toarray())
            else:
                fprime = self.sparse_fprimes[index]
            forces = self.forces_dataset[index]
            rearange = self.rearange_forces[index]
        return [fingerprint, energy, fprime, forces, self.scalings, rearange]

    def unique(self):
        """Returns the unique elements contained in the training dataset"""
        elements = np.array(
            [atom.symbol for atoms in self.atom_images for atom in atoms]
        )
        _, idx = np.unique(elements, return_index=True)
        elements = list(elements[np.sort(idx)])
        return elements

    def fp_length(self):
        """Computes the fingerprint length of the training images"""
        return len(list(self.fprange.values())[0])

    def create_splits(self, training_data, val_frac, resample=None):
        """Constructs a training and validation sampler to be utilized for
        constructing training and validation sets."""
        dataset_size = len(training_data)
        if resample:
            resample = len(resample)
            dataset_size -= resample
        indices = np.random.permutation(dataset_size)
        split = int(val_frac * dataset_size)
        train_idx, val_idx = indices[split:], indices[:split]
        if resample:
            sample_idx = np.random.permutation(
                np.arange(dataset_size, dataset_size + resample)
            )
            split = int(val_frac * len(sample_idx))
            train_idx = np.concatenate((train_idx, sample_idx[split:]))
            val_idx = np.concatenate((val_idx, sample_idx[:split]))
        train_sampler = SubsetRandomSampler(train_idx)
        val_sampler = SubsetRandomSampler(val_idx)

        samplers = {"train": train_sampler, "val": val_sampler}

        return samplers


def make_sparse(primes):
    primes = primes.to_sparse()
    return primes


def factorize_data(training_data):
    """
    Factorizes the dataset into separate lists.

    1. unique_atoms = Identifies the unique elements in the dataset

    2. fingerprint_dataset = Extracts the fingerprints for each hashed data
    sample in the dataset

    3. energy_dataset = Extracts the ab initio potential energy for each hashed data
    sample in the dataset

    4. num_of atoms = Number of atoms per image

    5. sparse_fprimes = fingerprint derivatives for each atom across all
    images. Dimensions of said tensor is QxPx3:
        Q - Atoms in batch
        P - Length of fingerprints
        3 - x,y,z components of the fingerprint derivatives. It should be noted
        that for each image containing N atoms, there are 3N directional
        components for each atom. For each atom, N contributions are summed for
        each directional component to arrive at a dimension of 3 for each atom.

    6. image_forces = Extracts the ab initio forces for each hashed data sample in the
    dataset.

    """
    forcetraining = False
    if training_data[0][2] is not None:
        forcetraining = True
    # scalings = training_data[0][-1]
    scalings = training_data[0][-2]
    unique_atoms = []
    fingerprint_dataset = []
    energy_dataset = []
    num_of_atoms = []
    if forcetraining:
        total_entries = 0
        previous_entries = 0
    for image in training_data:
        num_atom = float(len(image[0]))
        num_of_atoms.append(num_atom)
        if forcetraining:
            # track the number of entries in the fprimes matrix
            image[2] = make_sparse(image[2])
            total_entries += len(image[2]._values())

    image_forces = torch.tensor([])
    sparse_fprimes = torch.tensor([])
    # Construct a sparse matrix with dimensions PQx3Q, if forcetraining is on.
    if forcetraining:
        image_forces = []
        dim1_start = 0
        dim2_start = 0
        # pre-define matrices filled with zeros
        fprimes_inds = torch.zeros((2, total_entries), dtype=torch.int64)
        fprimes_vals = torch.zeros((total_entries))

    rearange_set = np.zeros((1, int(sum(num_of_atoms))))[0]
    atom_shift = 0
    for idx, image in enumerate(training_data):
        image_fingerprint = image[0]
        fingerprint_dataset.append(image_fingerprint)
        for atom in image_fingerprint:
            element = atom[0]
            if element not in unique_atoms:
                unique_atoms.append(element)
        image_potential_energy = image[1]
        energy_dataset.append(image_potential_energy)
        if forcetraining:
            rearange_set[atom_shift : atom_shift + len(image_fingerprint)] = (
                image[-1] + atom_shift
            )
            atom_shift += len(image_fingerprint)
            fprime = image[2]
            # build the matrix of indices
            # the indices need to be offset by dim1 and dim2
            if not fprime.is_sparse:
                fprime = fprime.to_sparse()
            dim1 = fprime.shape[0]
            dim2 = fprime.shape[1]
            s_fprime_inds = fprime._indices() + torch.LongTensor(
                [[dim1_start], [dim2_start]]
            )
            # build the matrix of values
            s_fprime_vals = fprime._values().type(torch.FloatTensor)
            num_entries = len(s_fprime_vals)
            # fill in the entries
            fprimes_inds[
                :, previous_entries : previous_entries + num_entries
            ] = s_fprime_inds
            fprimes_vals[
                previous_entries : previous_entries + num_entries
            ] = s_fprime_vals
            previous_entries += num_entries
            dim1_start += dim1
            dim2_start += dim2
            image_forces.append((image[3]))
    if forcetraining:
        sparse_fprimes = torch.sparse.FloatTensor(
            fprimes_inds, fprimes_vals, torch.Size([dim1_start, dim2_start])
        )
        image_forces = torch.cat(image_forces).float()

    # unique_atoms = sorted(set(unique_atoms))
    unique_atoms = OrderedDict.fromkeys(unique_atoms, 1)
    rearange_set = torch.LongTensor(rearange_set)
    return (
        unique_atoms,
        fingerprint_dataset,
        energy_dataset,
        num_of_atoms,
        sparse_fprimes,
        image_forces,
        scalings,
        rearange_set,
    )


def collate_amp(training_data):
    """
    Reshuffling scheme that reads in raw data and organizes it into element
    specific datasets to be fed into element specific neural networks.
    """
    (
        unique_atoms,
        fingerprint_dataset,
        energy_dataset,
        num_of_atoms,
        fp_primes,
        image_forces,
        scalings,
        rearange,
    ) = factorize_data(training_data)
    batch_size = len(energy_dataset)
    element_specific_fingerprints = {}
    model_input_data = [[], []]
    for element in unique_atoms:
        element_specific_fingerprints[element] = [[], []]
    for fp_index, sample_fingerprints in enumerate(fingerprint_dataset):
        for fingerprint in sample_fingerprints:
            atom_element = fingerprint[0]
            atom_fingerprint = fingerprint[1]
            element_specific_fingerprints[atom_element][0].append(
                torch.tensor(atom_fingerprint, dtype=torch.get_default_dtype())
            )
            element_specific_fingerprints[atom_element][1].append(fp_index)
    for element in unique_atoms:
        element_specific_fingerprints[element][0] = torch.stack(
            element_specific_fingerprints[element][0]
        )
    model_input_data[0].append(element_specific_fingerprints)
    model_input_data[0].append(batch_size)
    model_input_data[0].append(unique_atoms)
    model_input_data[0].append(fp_primes)
    model_input_data[0].append(rearange)
    model_input_data[1].append(torch.tensor(energy_dataset).reshape(-1, 1))
    model_input_data[1].append(torch.FloatTensor(num_of_atoms).reshape(batch_size, 1))
    model_input_data[1].append(image_forces)
    return model_input_data


class TestDataset(Dataset):
    """
    PyTorch inherited abstract class that specifies how testing data is to be preprocessed and
    passed along to the DataLoader.

    Parameters:
    -----------
    images: list, file, database
        Training data to be utilized for the regression model.

    descriptor: object
        Scheme to be utilized for computing fingerprints

    fprange: Dict
        Fingerprint ranges of the training dataset to be used to scale the test
        dataset fingerprints in the same manner.

    """

    def __init__(
        self,
        images,
        unique_atoms,
        descriptor,
        Gs,
        fprange,
        label="example",
        cores=1,
        save_fps=False,
    ):
        self.images = images
        if type(images) is not list:
            self.images = [images]
        self.descriptor = descriptor
        self.atom_images = self.images
        if isinstance(images, str):
            extension = os.path.splitext(images)[1]
            if extension != (".traj" or ".db"):
                self.atom_images = ase.io.read(images, ":")
        self.fprange = fprange
        self.save_fps = save_fps
        self.training_unique_atoms = unique_atoms
        self.hashed_images = amp_hash(self.atom_images)
<<<<<<< HEAD
        G2_etas = Gs["G2_etas"]
        G2_rs_s = Gs["G2_rs_s"]
        G4_etas = Gs["G4_etas"]
        G4_zetas = Gs["G4_zetas"]
        G4_gammas = Gs["G4_gammas"]
        cutoff = Gs["cutoff"]
        if descriptor == SNN_Gaussian:
            # create simple_nn fingerprints
            self.hashed_images = hash_images(self.atom_images, Gs=Gs)
=======
        if descriptor == SNN_Gaussian:
            self.hashed_images = hash_images(self.atom_images, Gs)
>>>>>>> 05879d83
            self.fps, self.fp_primes = make_amp_descriptors_simple_nn(
                self.atom_images,
                Gs,
                self.training_unique_atoms,
                cores=cores,
                label=label,
                save=self.save_fps
            )
            self.isamp_hash = False
        else:
            self.hashed_images = amp_hash(self.atom_images)
            self.isamp_hash = True
        if self.save_fps:
            G = make_symmetry_functions(elements=self.training_unique_atoms, type="G2", etas=G2_etas)
            G += make_symmetry_functions(
                elements=self.training_unique_atoms,
                type="G4",
                etas=G4_etas,
                zetas=G4_zetas,
                gammas=G4_gammas,
            )
            for g in list(G):
                g["Rs"] = G2_rs_s
            self.descriptor = self.descriptor(Gs=G, cutoff=cutoff)
            self.descriptor.calculate_fingerprints(
                self.hashed_images, calculate_derivatives=True
            )

        self.unique_atoms = self.unique()

    def __len__(self):
        return len(self.hashed_images)

    def __getitem__(self, index):
<<<<<<< HEAD
        if not self.save_fps:
            image_fingerprint = self.fps
            image_primes = self.fp_primes
        else:
            hash_name = list(self.hashed_images.keys())[index]
            image_fingerprint = self.descriptor.fingerprints[hash_name]
            image_primes = self.descriptor.fingerprintprimes[hash_name]
=======
        image_fingerprint = self.fps
>>>>>>> 05879d83
        fprange = self.fprange
        atom_order = []
        # fingerprint scaling to a range of [-1,1].
        for i, (atom, afp) in enumerate(image_fingerprint):
            _afp = copy.copy(afp)
            fprange_atom = fprange[atom]
            for _ in range(np.shape(_afp)[0]):
                if (fprange_atom[_][1] - fprange_atom[_][0]) > (10.0 ** (-8.0)):
                    _afp[_] = -1 + 2.0 * (
                        (_afp[_] - fprange_atom[_][0])
                        / (fprange_atom[_][1] - fprange_atom[_][0])
                    )
            image_fingerprint[i] = (atom, _afp)
            atom_order.append(atom)
        # consistent fingerprint derivative scaling.
        _image_primes = copy.copy(image_primes)
        for _, key in enumerate(list(image_primes.keys())):
            base_atom = key[3]
            fprange_atom = fprange[base_atom]
            fprime = image_primes[key]
            for i in range(len(fprime)):
                if (fprange_atom[i][1] - fprange_atom[i][0]) > (10.0 ** (-8.0)):
                    fprime[i] = 2.0 * (
                        fprime[i] / (fprange_atom[i][1] - fprange_atom[i][0])
                    )
            _image_primes[key] = fprime
        prime_mapping = []
        for element in self.unique_atoms:
            indices = [i for i, x in enumerate(atom_order) if x == element]
            prime_mapping += indices
        new_order = [atom_order[i] for i in prime_mapping]
        used = set()
        rearange = []
        for i, x in enumerate(atom_order):
            for k, l in enumerate(new_order):
                if (x == l) and (k not in used):
                    used.add(k)
                    rearange.append(k)
                    break

        image_prime_values = list(_image_primes.values())
        image_prime_keys = list(_image_primes.keys())
        fp_length = len(image_fingerprint[0][1])
        num_atoms = len(image_fingerprint)
        fingerprintprimes = torch.zeros(fp_length * num_atoms, 3 * num_atoms)
        for idx, fp_key in enumerate(image_prime_keys):
            image_prime = torch.tensor(image_prime_values[idx])
            base_atom = fp_key[2]
            wrt_atom = fp_key[0]
            coord = fp_key[4]
            fingerprintprimes[
                base_atom * fp_length : base_atom * fp_length + fp_length,
                wrt_atom * 3 + coord,
            ] = image_prime

        return [image_fingerprint, fingerprintprimes, num_atoms, rearange]

    def unique(self):
        elements = np.array(
            [atom.symbol for atoms in self.atom_images for atom in atoms]
        )
        _, idx = np.unique(elements, return_index=True)
        elements = list(elements[np.sort(idx)])
        return elements

    def fp_length(self):
        self.fp_length = len(list(self.fprange.values())[0])
        return len(list(self.fprange.values())[0])

    def collate_test(self, training_data):
        """
        Reshuffling scheme that reads in raw data and organizes it into element
        specific datasets to be fed into the element specific Neural Nets.
        """
        fingerprint_dataset = []
        rearange_set = np.array([])
        num_of_atoms = []
        total_entries = 0
        previous_entries = 0
        atom_shift = 0
        for image in training_data:
            image[1] = image[1].to_sparse()  # presparify the fprimes
            total_entries += len(image[1]._values())
            num_of_atoms.append(image[2])
            rearange_set = np.append(rearange_set, np.array(image[-1]) + atom_shift)
            atom_shift += image[2]
        # Construct a sparse matrix with dimensions PQx3Q
        dim1_start = 0
        dim2_start = 0
        # pre-define matrices filled with zeros
        fprimes_inds = torch.zeros((2, total_entries), dtype=torch.int64)
        fprimes_vals = torch.zeros((total_entries))

        for idx, image in enumerate(training_data):
            fprime = image[1]
            dim1 = fprime.shape[0]
            dim2 = fprime.shape[1]
            if not fprime.is_sparse:
                fprime = fprime.to_sparse()
            s_fprime_inds = fprime._indices() + torch.LongTensor(
                [[dim1_start], [dim2_start]]
            )
            s_fprime_vals = fprime._values().type(torch.FloatTensor)
            num_entries = len(s_fprime_vals)
            # fill in the entries
            fprimes_inds[
                :, previous_entries : previous_entries + num_entries
            ] = s_fprime_inds
            fprimes_vals[
                previous_entries : previous_entries + num_entries
            ] = s_fprime_vals
            previous_entries += num_entries

            dim1_start += dim1
            dim2_start += dim2
            image_fingerprint = image[0]
            fingerprint_dataset.append(image_fingerprint)
        sparse_fprimes = torch.sparse.LongTensor(
            fprimes_inds, fprimes_vals, torch.Size([dim1_start, dim2_start])
        )

        element_specific_fingerprints = {}
        model_input_data = []
        for element in self.unique_atoms:
            element_specific_fingerprints[element] = [[], []]
        for fp_index, sample_fingerprints in enumerate(fingerprint_dataset):
            for fingerprint in sample_fingerprints:
                atom_element = fingerprint[0]
                atom_fingerprint = fingerprint[1]
                element_specific_fingerprints[atom_element][0].append(
                    torch.tensor(atom_fingerprint, dtype=torch.get_default_dtype())
                )
                element_specific_fingerprints[atom_element][1].append(fp_index)
        for element in self.unique_atoms:
            element_specific_fingerprints[element][0] = torch.stack(
                element_specific_fingerprints[element][0]
            )
        batch_size = len(num_of_atoms)
        model_input_data.append(element_specific_fingerprints)
        model_input_data.append(batch_size)
        model_input_data.append(self.unique_atoms)
        model_input_data.append(num_of_atoms)
        model_input_data.append(sparse_fprimes)
        model_input_data.append(torch.LongTensor(rearange_set))

        return model_input_data<|MERGE_RESOLUTION|>--- conflicted
+++ resolved
@@ -106,13 +106,8 @@
         G4_zetas = Gs["G4_zetas"]
         G4_gammas = Gs["G4_gammas"]
         cutoff = Gs["cutoff"]
-<<<<<<< HEAD
         if descriptor == SNN_Gaussian:
             # create simple_nn fingerprints
-=======
-        # create simple_nn fingerprints
-        if descriptor == SNN_Gaussian:
->>>>>>> 05879d83
             self.hashed_images = hash_images(self.atom_images, Gs=Gs)
             make_amp_descriptors_simple_nn(
                 self.atom_images, Gs, self.elements, cores=cores, label=label
@@ -538,7 +533,6 @@
         self.save_fps = save_fps
         self.training_unique_atoms = unique_atoms
         self.hashed_images = amp_hash(self.atom_images)
-<<<<<<< HEAD
         G2_etas = Gs["G2_etas"]
         G2_rs_s = Gs["G2_rs_s"]
         G4_etas = Gs["G4_etas"]
@@ -548,10 +542,6 @@
         if descriptor == SNN_Gaussian:
             # create simple_nn fingerprints
             self.hashed_images = hash_images(self.atom_images, Gs=Gs)
-=======
-        if descriptor == SNN_Gaussian:
-            self.hashed_images = hash_images(self.atom_images, Gs)
->>>>>>> 05879d83
             self.fps, self.fp_primes = make_amp_descriptors_simple_nn(
                 self.atom_images,
                 Gs,
@@ -586,7 +576,6 @@
         return len(self.hashed_images)
 
     def __getitem__(self, index):
-<<<<<<< HEAD
         if not self.save_fps:
             image_fingerprint = self.fps
             image_primes = self.fp_primes
@@ -594,9 +583,6 @@
             hash_name = list(self.hashed_images.keys())[index]
             image_fingerprint = self.descriptor.fingerprints[hash_name]
             image_primes = self.descriptor.fingerprintprimes[hash_name]
-=======
-        image_fingerprint = self.fps
->>>>>>> 05879d83
         fprange = self.fprange
         atom_order = []
         # fingerprint scaling to a range of [-1,1].
